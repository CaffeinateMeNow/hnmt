--- conflicted
+++ resolved
@@ -341,12 +341,8 @@
 
     def search(self, inputs, inputs_mask, chars, chars_mask,
                max_length, beam_size=8,
-<<<<<<< HEAD
-               alpha=0.2, beta=0.2, len_smooth=5.0, others=[],
+               alpha=0.2, beta=0.2, gamma=0.0, len_smooth=5.0, others=[],
                expand_n=None, char_cost_weight=1.0, decode_aux=False):
-=======
-               alpha=0.2, beta=0.2, gamma=1.0, len_smooth=5.0, others=[]):
->>>>>>> e71e3bce
         # list of models in the ensemble
         models = [self] + others
         n_models = len(models)
@@ -383,7 +379,6 @@
 
         # word level decoding
         def step(i, states, outputs, outputs_mask, sent_indices):
-<<<<<<< HEAD
             models_out = []
             models_states = []
             models_att = []
@@ -394,6 +389,8 @@
                 # add stored recurrent inputs
                 args.extend(states[idx])
                 # relevant non-sequences need to be selected by sentence
+                # FIXME: this comprehension is a cpu hotspot
+                # probably due to sent_indices
                 for non_seq in non_sequences[idx]:
                     args.append(non_seq[:,sent_indices,...])
                 final_out, states_out, out_seqs = model.decoder.group_outputs(
@@ -403,19 +400,6 @@
                 models_att.append(out_seqs[0])
                 models_unk.append(out_seqs[1])
 
-=======
-            # FIXME: this comprehension is a cpu hotspot
-            # probably due to sent_indices
-            models_result = [
-                    models[idx].decoder.step_fun()(
-                        models_embeddings[idx][outputs[-1]],
-                        states[idx*n_states+0],
-                        states[idx*n_states+1],
-                        models_init[idx][2][:,sent_indices,...],
-                        models_attended_dot_u[idx][:,sent_indices,...],
-                        inputs_mask[:,sent_indices])
-                    for idx in range(n_models)]
->>>>>>> e71e3bce
             mean_attention = np.array(
                     [models_att[idx] for idx in range(n_models)]
                  ).mean(axis=0)
@@ -425,11 +409,7 @@
             dist = models_predict.mean(axis=0)
             return (models_states, dist, mean_attention, models_unk)
 
-<<<<<<< HEAD
-        word_level = beam_with_coverage(
-=======
-        result, i = beam_with_coverage(
->>>>>>> e71e3bce
+        word_level, beam_end = beam_with_coverage(
                 step,
                 models_init,
                 batch_size,
@@ -441,9 +421,8 @@
                 beam_size=beam_size,
                 alpha=alpha,
                 beta=beta,
-<<<<<<< HEAD
+                gamma=gamma,
                 len_smooth=len_smooth,
-                prune_margin=3.0,
                 keep_unk_states=True,
                 keep_aux_states=decode_aux)
 
@@ -535,6 +514,7 @@
             except StopIteration:
                 # beam was not at full capacity
                 pass
+        self.beam_ends[beam_end] += 1
         if decode_aux:
             return all_expanded, all_aux
         return all_expanded
@@ -567,27 +547,6 @@
             char_inits.append(model.char_decoder.make_inits(
                 [], n_words, include_nones=False, do_eval=True))
         return hs, char_inits
-=======
-                gamma=gamma,
-                len_smooth=len_smooth)
-        self.beam_ends[i] += 1
-        return result
-
-    #def search_single(self, inputs, inputs_mask, chars, chars_mask, max_length,
-    #           beam_size=8):
-    #    h_0, c_0, attended = self.encode_fun(
-    #            inputs, inputs_mask, chars, chars_mask)
-    #    return self.decoder.search(
-    #            self.predict_fun,
-    #            self.trg_embeddings._w.get_value(borrow=True),
-    #            self.config['trg_encoder']['<S>'],
-    #            self.config['trg_encoder']['</S>'],
-    #            max_length,
-    #            h_0=h_0, c_0=c_0,
-    #            attended=attended,
-    #            attention_mask=inputs_mask,
-    #            beam_size=beam_size)
->>>>>>> e71e3bce
 
     def encode(self, inputs, inputs_mask, chars, chars_mask):
         # First run a bidirectional LSTM encoder over the unknown word
@@ -926,19 +885,13 @@
             'test_source': None,
             'test_target': None,
             'beam_size': 8,
-<<<<<<< HEAD
-            'alpha': 0.2,
-            'beta': 0.2,
+            'alpha': 0.01,
+            'beta': 0.4,
+            'gamma': 0.0,
             'len_smooth': 5.0,
             'hybrid_expand_n': None,
             'hybrid_char_cost_weight': 1.0,
             'aux_cost_weight': 0.1}
-=======
-            'alpha': 0.01,
-            'beta': 0.4,
-            'gamma': 1.0,
-            'len_smooth': 5.0,}
->>>>>>> e71e3bce
 
     if args.translate:
         models = []
@@ -958,7 +911,7 @@
         if 'beta' not in config:
             config['beta'] = 0.4
         if 'gamma' not in config:
-            config['gamma'] = 1.0
+            config['gamma'] = 0.0
         if 'len_smooth' not in config:
             config['len_smooth'] = 5.0
         if 'encoder_residual_layers' not in config:
